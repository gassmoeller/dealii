--- conflicted
+++ resolved
@@ -396,7 +396,6 @@
     // advance all particles
     const double dt = time.get_next_step_size();
 
-<<<<<<< HEAD
     std::vector<Point<dim>>     particle_positions;
     std::vector<Tensor<1, dim>> field_gradients;
 
@@ -454,53 +453,6 @@
 
     // Find the cells that the particles moved to
     particle_handler.sort_particles_into_subdomains_and_cells();
-=======
-    for (const auto cell : dof_handler.active_cell_iterators())
-      if (particle_handler.n_particles_in_cell(cell) > 0)
-        {
-          std::vector<Point<dim>> reference_points;
-          for (const auto &particle : particle_handler.particles_in_cell(cell))
-            reference_points.push_back(particle.get_reference_location());
-
-          Quadrature<dim> quad(reference_points);
-
-          FEValues<dim> fe_values(mapping, fe, quad, update_gradients);
-          fe_values.reinit(cell);
-
-          std::vector<Tensor<1, dim>> solution_gradients(quad.size());
-          fe_values.get_function_gradients(solution, solution_gradients);
-
-          unsigned int particle_index = 0;
-          for (auto &particle : particle_handler.particles_in_cell(cell))
-            {
-              const Tensor<1, dim> E = solution_gradients[particle_index];
-
-              const Tensor<1, dim> acceleration =
-                E; // todo: should actually be e*E/m
-
-              const auto     particle_properties = particle.get_properties();
-              Tensor<1, dim> old_velocity =
-                (dim == 2 ?
-                   Point<dim>(particle_properties[0], particle_properties[1]) :
-                   Point<dim>(particle_properties[0],
-                              particle_properties[1],
-                              particle_properties[2]));
-              const Tensor<1, dim> new_velocity =
-                old_velocity + dt * acceleration;
-
-              const Tensor<1, dim> dx = dt * (old_velocity + new_velocity) / 2;
-              const Point<dim>     new_position = particle.get_location() + dx;
-
-              particle.set_location(new_position);
-
-              particle.set_properties(make_array_view(new_velocity));
-
-              // TODO: set new reference location
-
-              ++particle_index;
-            }
-        }
->>>>>>> cfac6bb9
   }
 
 
@@ -516,7 +468,6 @@
       }
 
     // We need to respect a CFL condition whereby particles can not move further
-<<<<<<< HEAD
     // than one cell. Compute their speed and divide the cell size
     // by that speed for all particles, then take the minimum and use that
     // as next time step.
@@ -545,68 +496,6 @@
       }
 
     time.set_desired_next_step_size(min_cell_size_over_velocity);
-=======
-    // than one cell. Need to compute their speed here and divide the cell size
-    // by that speed for all particles, then take the minimum.
-
-    const double cfl = 0.5; // TODO
-
-    double dt = std::numeric_limits<double>::max();
-
-    for (const auto &cell : dof_handler.active_cell_iterators())
-      if (particle_handler.n_particles_in_cell(cell) > 0)
-        {
-          const double minimum_vertex_distance =
-            cell->minimum_vertex_distance();
-
-          std::vector<Point<dim>> reference_points;
-          for (const auto &particle : particle_handler.particles_in_cell(cell))
-            reference_points.push_back(particle.get_reference_location());
-
-          Quadrature<dim> quad(reference_points);
-
-          FEValues<dim> fe_values(mapping, fe, quad, update_gradients);
-          fe_values.reinit(cell);
-
-          std::vector<Tensor<1, dim>> solution_gradients(quad.size());
-          fe_values.get_function_gradients(solution, solution_gradients);
-
-          double       max_speed      = 0.0;
-          unsigned int particle_index = 0;
-          for (const auto &particle : particle_handler.particles_in_cell(cell))
-            {
-              const Tensor<1, dim> E = solution_gradients[particle_index];
-
-              const Tensor<1, dim> acceleration =
-                E; // todo: should actually be e*E/m
-
-              const auto     particle_properties = particle.get_properties();
-              Tensor<1, dim> old_velocity =
-                (dim == 2 ?
-                   Point<dim>(particle_properties[0], particle_properties[1]) :
-                   Point<dim>(particle_properties[0],
-                              particle_properties[1],
-                              particle_properties[2]));
-              const Tensor<1, dim> new_velocity =
-                old_velocity + dt * acceleration;
-
-              max_speed =
-                std::max(max_speed, ((old_velocity + new_velocity) / 2).norm());
-
-              ++particle_index;
-            }
-
-          if (max_speed > 0.0)
-            dt = std::min(dt, cfl * minimum_vertex_distance / max_speed);
-        }
-
-    Assert(
-      dt < std::numeric_limits<double>::max(),
-      ExcMessage(
-        "There are no particles from which one could compute the appropriate time step size."));
-
-    time.set_desired_next_step_size(dt);
->>>>>>> cfac6bb9
   }
 
 
