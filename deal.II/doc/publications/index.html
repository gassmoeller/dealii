--- conflicted
+++ resolved
@@ -318,12 +318,8 @@
 
 	<li> A. Cangiani, E. Georgoulis, S. Metcalfe
 	  <br>
-<<<<<<< HEAD
-	  <strong>
-=======
 	  <strong>Adaptive discontinuous Galerkin methods for nonstationary
 	  convection–diffusion problems
->>>>>>> 70b1eed6
 	  </strong>
 	  <br>
 	  IMA Journal of Numerical Analysis, in print, 2014.
@@ -331,14 +327,9 @@
 	</li>
 
 	<li>
-<<<<<<< HEAD
- 	  <br>T. Carraro, C. Goll, A. Marciniak-Czochra, A. Mikeli&#x107;
-	  <strong Effective interface conditions for the forced infiltration of a viscous fluid into a porous medium using homogenization
-=======
  	  T. Carraro, C. Goll, A. Marciniak-Czochra, A. Mikeli&#x107;
 	  <br>
 	  <strong>Effective interface conditions for the forced infiltration of a viscous fluid into a porous medium using homogenization
->>>>>>> 70b1eed6
 	  </strong>
 	  <br>
 	  arXiv:1401.6278, 2014.
@@ -364,12 +355,8 @@
 	</li>
 
 	<li>
-<<<<<<< HEAD
- 	  <br> Y. El-Kurdi, W. J. Gross, D. Giannacopoulos
-=======
  	  Y. El-Kurdi, W. J. Gross, D. Giannacopoulos
 	  <br> 
->>>>>>> 70b1eed6
 	  <strong>Parallel Multigrid Acceleration for the Finite-Element Gaussian Belief Propagation Algorithm
 	  </strong>
 	  <br>
@@ -500,12 +487,8 @@
         </li>
 
 	<li>
-<<<<<<< HEAD
- 	  <br> N. Nama, P.-H. Huang, T. J. Huang, F. Costanzo
-=======
  	  N. Nama, P.-H. Huang, T. J. Huang, F. Costanzo
 	  <br> 
->>>>>>> 70b1eed6
 	  <strong>Investigation of acoustic streaming patterns around oscillating sharp edges
 	  </strong>
 	  <br>
@@ -520,7 +503,6 @@
           <br>
           Mathematical Models and Methods in Applied Sciences,
           vol. 24, article 67, 2014.
-<<<<<<< HEAD
         </li>
 
 	<li>
@@ -594,84 +576,8 @@
         </li>
 
 	<li>
- 	  <br> S. Tirupathi, J. S. Hesthaven, Y. Liang
-=======
-        </li>
-
-	<li>
-          J. Pearson, M. Stoll, A. Wathen
- 	  <br>
-	  <strong>Preconditioners for state‐constrained optimal
-	  control problems with Moreau–Yosida penalty function
-	  </strong>
-	  <br>
-	  Numerical Linear Algebra, vol. 21, pp. 81-97, 2014.
-        </li>
-
-	<li> J.-P. V. Pelteret, B. D. Reddy
-	  <br>
-          <strong>Development of a computational biomechanical model
-          of the human upper-airway soft-tissues toward simulating
-          obstructive sleep apnea
-          </strong>
-	  <br>
-	  Clinical Anatomy, vol. 27, pp. 182-200, 2014.
-	</li>
-
-	<li> T. Povall, A. T. McBride, B. D. Reddy
-	  <br>
-	  <strong>Finite element simulation of large-strain single-crystal viscoplasticity: An investigation of various hardening relations
-	  </strong>
-	  <br>
-	  Computational Materials Science, vol. 81, pp. 386-396, 2014.
-	</li>
-
-	<li> J. Reinhardt, A. Scacchi, J. M. Bader
- 	  <br>
-	  <strong>Microrheology close to an equilibrium phase transition
-	  </strong>
-	  <br>
-	  J. Chem. Phys., vol. 140, article 144901, 2014.
-        </li>
-
-	<li> D. Sch&ouml;tzau, C. Schwab, T. Wihler, M. Wirz
- 	  <br>
-	  <strong>Exponential Convergence of hp-DGFEM for Elliptic Problems in Polyhedral Domains
-	  </strong>
-	  <br>
-	  Spectral and High Order Methods for Partial Differential Equations - ICOSAHOM 2012.
-	  Lecture Notes in Computational Science and Engineering Volume 95, pp 57-73 , 2014.
-        </li>
-
-	<li> J. Sheldon, S. Miller, J. Pitt
-	  <br>
-	  <strong>Methodology for Comparing Coupling Algorithms for Fluid-Structure Interaction Problems</strong>
-	  <br>
-	  World Journal of Mathematics, vol. 4, pp. 54-70, 2014.
-	</li>
-
-	<li> M. Stoll
-	  <br>
-	  <strong>One-shot solution of a time-dependent time-periodic PDE-constrained optimization problem</strong>
-	  <br>
-	  IMA Journal of Numerical Analysis, in print, 2014.
-	  <!-- http://imajna.oxfordjournals.org/content/early/2013/10/10/imanum.drt019.short -->
-	</li>
-
-	<li>
-          M. Stoll, J. Pearson, P. K. Maini
- 	  <br>
-	  <strong>Fast solvers for optimal control problems from
-	  pattern formation
-	  </strong>
-	  <br>
-	  preprint, 2014.
-        </li>
-
-	<li>
  	  S. Tirupathi, J. S. Hesthaven, Y. Liang
 	  <br> 
->>>>>>> 70b1eed6
 	  <strong>Modeling 3D Magma Dynamics Using a Discontinuous Galerkin Method
 	  </strong>
 	  <br>
